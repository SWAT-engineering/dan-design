--- conflicted
+++ resolved
@@ -437,11 +437,7 @@
 | `or` |  boolean or | `l && r` |
 | `eq* | comparision operators | default comparison operators |
 | `con` | constants | literal syntax for arbitrary precision ints, strings, arrays |
-<<<<<<< HEAD
 | `len(l)` | the size of a token | `aToken.size` |
-=======
-| `len(l)` | amount of bytes in a token (check if correct) | `l.size` |
->>>>>>> 124d929c
 | `ref(name)` | create a list of all instances of something with that name | `x.name` (however, it's not dynamic scoping anymore) |
 | `first(l)` | first element of the list/array | `l[0]` |
 | `last(l)` | last element of the list/array | `l[-1]` or `l[l.length - 1]` |
@@ -449,11 +445,7 @@
 | `offset(reference name)` | get the absolute offset of something that has already been parsed | `n.offset` (without dynamic scoping aspect) |
 | `cat(a, b)` | concat the bytes together of two parsed trees | `a + b` |
 | `elvis(v, orElse)` | still need to design this | |
-<<<<<<< HEAD
 | `count(t)` | the size of  a list | `aList.length` |
-=======
-| `count(t)` | amount of elemens in a list a list | `l.length` |
->>>>>>> 124d929c
 | `foldLeft(values, reducer, initial?)` | still need to be designed | |
 | `foldRight(values, reducer, initial?)` | still need to be designed | |
 | `fold(values, reducer, initial?)` | still need to be designed | `(T initial \| reducer \| x <- values)` (reducer is an expression that has in scope both the special variable `it` , representing the accumulator, and variable `x` representing the current element being processed; the result of this expression is of type `T`) |
